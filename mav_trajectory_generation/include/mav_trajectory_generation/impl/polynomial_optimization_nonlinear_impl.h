--- conflicted
+++ resolved
@@ -598,8 +598,6 @@
 }
 
 template <int _N>
-<<<<<<< HEAD
-=======
 int PolynomialOptimizationNonLinear<_N
 >::optimizeFreeConstraintsAndCollisionAndTime() {
   std::vector<double> initial_step, initial_solution, segment_times,
@@ -766,7 +764,6 @@
 }
 
 template <int _N>
->>>>>>> 806744f4
 bool PolynomialOptimizationNonLinear<_N>::addMaximumMagnitudeConstraint(
     int derivative, double maximum_value) {
   CHECK_GE(derivative, 0);
@@ -1035,17 +1032,7 @@
 
   optimization_data->poly_opt_.setFreeConstraints(free_constraints);
 
-<<<<<<< HEAD
   if (optimization_data->optimization_parameters_.print_debug_info) {
-//    std::cout << "4 FREE CONSTRAINTS" << std::endl;
-//    for (int i = 0; i < free_constraints[0].size(); ++i) {
-//      std::cout << i << ": " << free_constraints[0][i] << " | "
-//                << free_constraints[1][i] << " | "
-//                << free_constraints[2][i]
-//                << std::endl;
-//    }
-//    std::cout << std::endl;
-
     std::cout << "LOWER BOUNDS -- FREE CONSTRAINTS -- UPPER BOUNDS" << std::endl;
     for (size_t d = 0; d < dim; ++d) {
       for (int i = 0; i < free_constraints[0].size(); ++i) {
@@ -1059,21 +1046,6 @@
     }
     std::cout << std::endl;
   }
-=======
-
-  std::cout << "LOWER BOUNDS -- FREE CONSTRAINTS -- UPPER BOUNDS" << std::endl;
-  for (size_t d = 0; d < dim; ++d) {
-    for (int i = 0; i < free_constraints[0].size(); ++i) {
-      const size_t idx_start = d * n_free_constraints;
-      std::cout << d << " " << i << ": "
-                << optimization_data->lower_bounds_[idx_start+i] << " | "
-                << free_constraints[d][i] << " | "
-                << optimization_data->upper_bounds_[idx_start+i] << std::endl;
-    }
-    std::cout << std::endl;
-  }
-  std::cout << std::endl;
->>>>>>> 806744f4
 
   std::vector<Eigen::VectorXd> grad_d, grad_c, grad_sc;
   double J_d = 0.0;
@@ -1177,8 +1149,6 @@
 }
 
 template <int _N>
-<<<<<<< HEAD
-=======
 double PolynomialOptimizationNonLinear<_N
 >::objectiveFunctionFreeConstraintsAndCollisionAndTime(
         const std::vector<double>& x, std::vector<double>& gradient, void* data) {
@@ -1341,7 +1311,6 @@
 }
 
 template <int _N>
->>>>>>> 806744f4
 double PolynomialOptimizationNonLinear<_N>::getCostAndGradientDerivative(
         std::vector<Eigen::VectorXd>* gradients, void* opt_data) {
   CHECK_NOTNULL(opt_data);
@@ -1626,11 +1595,7 @@
 
     // Numerical gradients
     std::vector<double> grad_c_potential(data->dimension_);
-<<<<<<< HEAD
     double increment_dist = data->optimization_parameters_.map_resolution;
-=======
-    double increment_dist = 0.05; // map resolution
->>>>>>> 806744f4
     Eigen::VectorXd increment(data->dimension_);
     for (int k = 0; k < data->dimension_; ++k) {
       increment.setZero();
@@ -1644,7 +1609,6 @@
 
       grad_c_potential[k] += (right_cost - left_cost) / (2.0 * increment_dist);
     }
-<<<<<<< HEAD
 
     if (position[0] < -10.45 || position[0] > 2.35 || position[1] < -8.35 ||
         position[1] > 5.65 || position[2] < -1.30 || position[2] > 3.4) {
@@ -1657,14 +1621,11 @@
       }
     }
 
-=======
->>>>>>> 806744f4
     // TODO: GET RID --> only debug (adjust opti param boundaries lower_ upper_)
     // TODO: BUGGGGGGG
     if (grad_c_potential.empty()) {
       std::cout << "GRAD EMPTY --> SET ZERO" << std::endl;
       grad_c_potential = std::vector<double>(3, 0.0);
-<<<<<<< HEAD
       grad_c_esdf = std::vector<double>(3, 0.0);
     }
 
@@ -1677,13 +1638,6 @@
       (*gradient)[1] = -grad_c_esdf[1];
       (*gradient)[2] = -grad_c_esdf[2];
     }
-=======
-    }
-
-    (*gradient)[0] = grad_c_potential[0];
-    (*gradient)[1] = grad_c_potential[1];
-    (*gradient)[2] = grad_c_potential[2];
->>>>>>> 806744f4
   }
 
   return J_c_esdf;
@@ -1816,8 +1770,6 @@
 }
 
 template <int _N>
-<<<<<<< HEAD
-=======
 double PolynomialOptimizationNonLinear<_N>::getCostAndGradientTime(
         std::vector<Eigen::VectorXd>* gradients, void* opt_data) {
   CHECK_NOTNULL(opt_data);
@@ -1895,7 +1847,6 @@
 }
 
 template <int _N>
->>>>>>> 806744f4
 double PolynomialOptimizationNonLinear<_N>::getCostPotential(
         double collision_distance) {
 
