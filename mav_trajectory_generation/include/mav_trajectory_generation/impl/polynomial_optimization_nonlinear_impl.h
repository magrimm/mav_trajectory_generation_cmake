--- conflicted
+++ resolved
@@ -387,7 +387,6 @@
 template <int _N>
 int PolynomialOptimizationNonLinear<_N>::optimizeFreeConstraintsAndCollision() {
   // compute initial solution
-<<<<<<< HEAD
   if (optimization_parameters_.solve_with_position_constraint) {
     poly_opt_.solveLinear();
     // TODO: find better way of doing this
@@ -397,9 +396,6 @@
   } else {
     computeInitialSolutionWithoutPositionConstraints();
   }
-=======
-  computeInitialSolutionWithoutPositionConstraints();
->>>>>>> 6a3b5599
 
   // Save the trajectory from the initial guess/solution
   trajectory_initial_after_removing_pos_.clear();
@@ -439,50 +435,9 @@
     }
   }
 
-<<<<<<< HEAD
   // Get the lower and upper bounds constraints on the free endpoint derivatives
   setFreeEndpointDerivativeHardConstraints(initial_solution, &lower_bounds,
                                            &upper_bounds);
-=======
-  double multiplier = optimization_parameters_.state_bound_multiplicator;
-  if (optimization_parameters_.set_bounds_with_constraints) {
-    LOG(INFO) << "USE HARD CONSTRAINTS FOR ENDPOINT DERIVATIVE BOUNDARIES";
-
-    for (double x : initial_solution) {
-      const double abs_x = std::abs(x);
-      lower_bounds.push_back(-abs_x * multiplier);
-      upper_bounds.push_back(abs_x * multiplier);
-    }
-
-    // Add hard constraints with lower and upper bounds for opti parameters
-    for (int k = 0; k < dimension_; ++k) {
-      for (int n = 0; n < n_segments - 1; ++n) {
-        // Add position constraints given through the map boundaries
-        const unsigned int start_idx = k * free_constraints.front().size() +
-                                       n * (derivative_to_optimize_ + 1);
-        lower_bounds[start_idx] = optimization_parameters_.min_bound[k];
-        upper_bounds[start_idx] = optimization_parameters_.max_bound[k];
-
-        // Add higher order derivative constraints (v_max and a_max)
-        for (const auto& constraint_data : inequality_constraints_) {
-          const unsigned int deriv_idx = constraint_data->derivative;
-          lower_bounds[start_idx + deriv_idx] = -std::abs(
-                  constraint_data->value);
-          upper_bounds[start_idx + deriv_idx] = std::abs(
-                  constraint_data->value);
-        }
-      }
-    }
-  } else {
-    LOG(INFO) << "USE MULTIPLIER FOR ALL BOUNDS";
-
-    for (double x : initial_solution) {
-      const double abs_x = std::abs(x);
-      lower_bounds.push_back(-abs_x * multiplier);
-      upper_bounds.push_back(abs_x * multiplier);
-    }
-  }
->>>>>>> 6a3b5599
 
   // TODO: REMOVE only debug
   lower_bounds_ = lower_bounds;
@@ -1432,15 +1387,7 @@
   PolynomialOptimizationNonLinear<N>* data =
           static_cast<PolynomialOptimizationNonLinear<N>*>(opt_data);
 
-<<<<<<< HEAD
   // Compare the two approaches: getCost() and the full matrix.
-=======
-  Eigen::MatrixXd R;
-  data->poly_opt_.getR(&R);
-
-  // Compare the two approaches:
-  // getCost() and the full matrix.
->>>>>>> 6a3b5599
   const size_t n_free_constraints = data->poly_opt_.getNumberFreeConstraints();
   const size_t n_fixed_constraints = data->poly_opt_.getNumberFixedConstraints();
   const size_t dim = data->poly_opt_.getDimension();
@@ -1545,14 +1492,9 @@
           data->L_.block(0, n_fixed_constraints,
                          data->L_.rows(), n_free_constraints);
 
-<<<<<<< HEAD
   *is_collision = false;
   const double dt = 0.1; // TODO: parameterize
   const double dist_sum_limit = data->optimization_parameters_.map_resolution;
-=======
-  double dt = 0.1; // TODO: parameterize
-  double dist_sum_limit = data->optimization_parameters_.map_resolution;
->>>>>>> 6a3b5599
 
   Eigen::VectorXd prev_pos(dim);
   prev_pos.setZero();
@@ -1726,20 +1668,7 @@
   }
 
   // Get potential cost from distance to collision
-<<<<<<< HEAD
   const double J_c_esdf = data->getCostPotential(distance, is_collision);
-=======
-  double J_c_esdf = data->getCostPotential(distance);
-
-  // TODO: ONLY DEBUG
-  if (position[0] < -10.45 || position[0] > 2.35 || position[1] < -8.35 ||
-      position[1] > 5.65 || position[2] < -1.30 || position[2] > 3.4) {
-    std::cout << "position: " << position[0] << " | "
-              << position[1] << " | " << position[2]
-              << " || distance: " << distance
-              << " | J_c_esdf: " << J_c_esdf << std::endl;
-  }
->>>>>>> 6a3b5599
 
   if (gradient != NULL) {
     // Numerical gradients
@@ -1770,7 +1699,6 @@
       grad_c_potential[k] = (right_cost - left_cost) / (2.0 * increment_dist);
     }
 
-<<<<<<< HEAD
     (*gradient) = grad_c_potential;
 
     // TODO: ONLY DEBUG
@@ -1783,17 +1711,6 @@
       std::cout << "grad_c_potential: ";
       for (int i = 0; i < grad_c_potential.size(); ++i) {
         std::cout << grad_c_potential[i] << " | ";
-=======
-    // TODO: ONLY DEBUG
-    if (position[0] < -10.45 || position[0] > 2.35 || position[1] < -8.35 ||
-        position[1] > 5.65 || position[2] < -1.30 || position[2] > 3.4) {
-      if (data->optimization_parameters_.is_potential) {
-        std::cout << "grad_c_potential: ";
-        for (int i = 0; i < grad_c_potential.size(); ++i) {
-          std::cout << grad_c_potential[i] << " | ";
-        }
-        std::cout << std::endl;
->>>>>>> 6a3b5599
       }
       std::cout << std::endl;
     }
