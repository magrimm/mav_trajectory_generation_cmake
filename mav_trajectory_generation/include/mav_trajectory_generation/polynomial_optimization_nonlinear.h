/*
 * Copyright (c) 2016, Markus Achtelik, ASL, ETH Zurich, Switzerland
 * Copyright (c) 2016, Michael Burri, ASL, ETH Zurich, Switzerland
 * Copyright (c) 2016, Helen Oleynikova, ASL, ETH Zurich, Switzerland
 * Copyright (c) 2016, Rik Bähnemann, ASL, ETH Zurich, Switzerland
 * Copyright (c) 2016, Marija Popovic, ASL, ETH Zurich, Switzerland
 *
 * Licensed under the Apache License, Version 2.0 (the "License");
 * you may not use this file except in compliance with the License.
 * You may obtain a copy of the License at
 *
 * http://www.apache.org/licenses/LICENSE-2.0
 *
 * Unless required by applicable law or agreed to in writing, software
 * distributed under the License is distributed on an "AS IS" BASIS,
 * WITHOUT WARRANTIES OR CONDITIONS OF ANY KIND, either express or implied.
 * See the License for the specific language governing permissions and
 * limitations under the License.
 */

#ifndef MAV_TRAJECTORY_GENERATION_POLYNOMIAL_OPTIMIZATION_NONLINEAR_H_
#define MAV_TRAJECTORY_GENERATION_POLYNOMIAL_OPTIMIZATION_NONLINEAR_H_

#include <memory>
#include <nlopt.hpp>
#include <sdf_tools/sdf.hpp>

#include "mav_trajectory_generation/polynomial_optimization_linear.h"

namespace mav_trajectory_generation {

// Implements parts of the continuous-time trajectory optimization described
// in [2]
// [2]: Continuous-Time Trajectory Optimization for Online UAV Replanning.
//      Helen Oleynikova, Michael Burri, Zachary Taylor, Juan Nieto, Roland
// Siegwart and Enric Galceran. IROS 2016

// Class holding all important parameters for nonlinear optimization.
struct NonlinearOptimizationParameters {
  NonlinearOptimizationParameters()
      // Default parameters should be reasonable enough to use without further
      // fine-tuning.
      : f_abs(-1),
        f_rel(0.05),
        x_rel(-1),
        x_abs(-1),
        initial_stepsize_rel(0.1),
        equality_constraint_tolerance(1.0e-3),
        inequality_constraint_tolerance(0.1),
        max_iterations(3000),
        time_penalty(500.0),
        algorithm(nlopt::LN_SBPLX),
        random_seed(0),
        use_soft_constraints(true),
        soft_constraint_weight(100.0),
        print_debug_info(false),
        objective(kOptimizeFreeConstraintsAndTime),
        weights(),
        state_bound_multiplicator(2.0),
        map_resolution(0.0),
        min_bound(Eigen::Vector3d::Zero()),
        max_bound(Eigen::Vector3d::Zero()),
        use_numeric_grad(false),
        set_bounds_with_constraints(false),
        is_potential(true),
        epsilon(0.5),
        robot_radius(0.5) {}

  // Stopping criteria, if objective function changes less than absolute value.
  // Disabled if negative.
  double f_abs;

  // Stopping criteria, if objective function changes less than relative value.
  // Disabled if negative.
  double f_rel;

  // Stopping criteria, if state changes less than relative value. 
  // Disabled if negative.
  double x_rel;

  // Stopping criteria, if state changes less than absolute value.
  // Disabled if negative.
  double x_abs;

  // Determines a fraction of the initial guess as initial step size.
  // Heuristic value if negative.
  double initial_stepsize_rel;

  // Absolute tolerance, within an equality constraint is considered as met.
  double equality_constraint_tolerance;

  // Absolute tolerance, within an inequality constraint is considered as met.
  double inequality_constraint_tolerance;

  // Maximum number of iterations. Disabled if negative.
  int max_iterations;

  // Penalty for the segment time.
  double time_penalty;

  // Optimization algorithm used by nlopt, see
  // http://ab-initio.mit.edu/wiki/index.php/NLopt_Algorithms
  nlopt::algorithm algorithm;

  // Random seed, if an optimization algorithm involving random numbers
  // is used (e.g. nlopt::GN_ISRES).
  // If set to a value < 0, a "random" (getTimeofday) value for the seed
  // is chosen.
  int random_seed;

  // Decide whether to use soft constraints.
  bool use_soft_constraints;

  // Weights the relative violation of a soft constraint.
  double soft_constraint_weight;

  bool print_debug_info;

  // Specifies which optimization should be run.
  // kOptimizeTime: Run optimization over segment times only. Only the segment
  // times are optimization parameters, and the remaining free parameters are
  // found by solving the linear optimization problem with the given segment
  // times in every iteration.
  // kOptimizeFreeConstraintsAndTime: Both segment times and free
  // derivatives become optimization variables. This case is
  // theoretically correct, but may result in more iterations.
  // kOptimizeFreeConstraintsAndCollision: The free derivatives are optimized
  // with cost for the derivatives and cost for the colliison potential
  enum OptimizationObjective {
    kOptimizeFreeConstraints,
    kOptimizeFreeConstraintsAndTime,
    kOptimizeTime,
    kOptimizeFreeConstraintsAndCollision,
    kUnknown
  } objective;

  // Struct storing all the weights for the cost and gradients
  struct cost_weights {
    // Default constructor
    cost_weights() : w_d(0.1), w_c(10.0), w_t(1.0), w_sc(1.0) {}

    double w_d;  // Weight for derivative cost
    double w_c;  // Weight for collision cost
    double w_t;  // Weight for time cost
    double w_sc; // Weight for soft constraint cost
  } weights;

  // Multiplication factor for optimization parameters of the initial guess.
  // Used for lower and upper bound. Optimization parameter boundaries
  // regarding positions of the vertices are set directly from the map
  // boundaries.
  double state_bound_multiplicator;

  // Map resolution of the environment
  double map_resolution;

  // Upper and Lower boundaries of the map/environment
  Eigen::Vector3d min_bound;
  Eigen::Vector3d max_bound;

  // Use numerical gradients
  bool use_numeric_grad;

  // Set the bounds of the optimization parameters with the constraints given
  // (map-->position, v_max, a_max)
  bool set_bounds_with_constraints;

  // TODO: Debug only
  bool is_potential;

  double epsilon; // Obstacle clearance
  double robot_radius; // bounding box sphere radius
};

class OptimizationInfo {
 public:
  OptimizationInfo()
      : n_iterations(0),
        stopping_reason(nlopt::FAILURE),
        cost_trajectory(0),
        cost_collision(0),
        cost_time(0),
        cost_soft_constraints(0),
        optimization_time(0) {}
  void print(std::ostream& stream) const;
  int n_iterations;
  int stopping_reason;
  double cost_trajectory;
  double cost_collision;
  double cost_time;
  double cost_soft_constraints;
  double optimization_time;
  std::map<int, Extremum> maxima;
};

// Implements a nonlinear optimization of the unconstrained optimization
// of paths consisting of polynomial segments as described in [1]
// [1]: Polynomial Trajectory Planning for Aggressive Quadrotor Flight in Dense
// Indoor Environments.
// Charles Richter, Adam Bry, and Nicholas Roy. In ISRR 2013
// _N specifies the number of coefficients for the underlying polynomials.
template <int _N = 10>
class PolynomialOptimizationNonLinear {
  static_assert(_N % 2 == 0, "The number of coefficients has to be even.");

 public:
  enum { N = _N };

  // Sets up the nonlinear optimization problem.
  // Input: dimension = Spatial dimension of the problem. Usually 1 or 3.
  // Input: parameters = Parameters for the optimization problem.
  PolynomialOptimizationNonLinear(
      size_t dimension, const NonlinearOptimizationParameters& parameters);

  // Sets up the optimization problem from a vector of Vertex objects and
  // a vector of times between the vertices.
  // Input: vertices = Vector containing the vertices defining the support
  // points and constraints of the path.
  // Input: segment_times = Vector containing an initial guess of the time
  // between two vertices. Thus, its size is size(vertices) - 1.
  // Input: derivative_to_optimize = Specifies the derivative of which the
  // cost is optimized.
  bool setupFromVertices(
      const Vertex::Vector& vertices, const std::vector<double>& segment_times,
      int derivative_to_optimize =
          PolynomialOptimization<N>::kHighestDerivativeToOptimize);

  // Adds a constraint for the maximum of magnitude to the optimization
  // problem.
  // Input: derivative_order = Order of the derivative, for which the
  // constraint should be checked. Usually velocity (=1) or acceleration (=2).
  // maximum_value = Maximum magnitude of the specified derivative.
  bool addMaximumMagnitudeConstraint(int derivative_order,
                                     double maximum_value);

  // Solves the linear optimization problem according to [1].
  // The solver is re-used for every dimension, which means:
  //  - segment times are equal for each dimension.
  //  - each dimension has the same type/set of constraints. Their values can of
  // course differ.
  bool solveLinear();

  // Runs the optimization until one of the stopping criteria in
  // NonlinearOptimizationParameters and the constraints are met.
  int optimize();

  // Get the resulting trajectory out -- prefer this as the main method
  // to get the results of the optimization, over getting the reference
  // to the linear optimizer.
  void getTrajectory(Trajectory* trajectory) const {
    poly_opt_.getTrajectory(trajectory);
  }

  // Get the trajectory of the initial solution given to the nonlinear solver
  void getInitialSolutionTrajectory(Trajectory* trajectory) const {
    CHECK_NOTNULL(trajectory);
    Segment::Vector segments;
    trajectory_initial_.getSegments(&segments);
    CHECK(!segments.empty());
    trajectory->setSegments(segments);
  }

  // Get the trajectory of the initial solution given to the nonlinear solver
  void getInitialTrajectoryAfterRemovingPos(Trajectory* trajectory) const {
    CHECK_NOTNULL(trajectory);
    Segment::Vector segments;
    trajectory_initial_after_removing_pos_.getSegments(&segments);
<<<<<<< HEAD
=======
    CHECK(!segments.empty());
>>>>>>> 806744f4
    trajectory->setSegments(segments);
  }

  // Get all trajectories from each nlopt iteration
  void getAllTrajectories(std::vector<Trajectory>* trajectories) const {
    CHECK_NOTNULL(trajectories);
    trajectories->reserve(all_trajectories_.size());

    for (int i = 0; i < all_trajectories_.size(); ++i) {
      Trajectory traj_i;
      Segment::Vector segments;
      all_trajectories_[i].getSegments(&segments);
<<<<<<< HEAD
=======
      CHECK(!segments.empty());
>>>>>>> 806744f4
      traj_i.setSegments(segments);
      trajectories->push_back(traj_i);
    }
  }

  // Returns a const reference to the underlying linear optimization
  // object.
  const PolynomialOptimization<N>& getPolynomialOptimizationRef() const {
    return poly_opt_;
  }

  // Returns a non-const reference to the underlying linear optimization
  // object.
  PolynomialOptimization<N>& getPolynomialOptimizationRef() {
    return poly_opt_;
  }

  OptimizationInfo getOptimizationInfo() const { return optimization_info_; }

  // Set the signed distance field needed for collision potential optimization.
  void setSDF(const std::shared_ptr<sdf_tools::SignedDistanceField>& sdf) {
    sdf_ = sdf;
  };

  // Compute the initial solution for the optimization without position
  // constraints apart from the start and goal vertices.
  // 1) Get the linear solution with position constraints at all vertices
  // 2) Get the polynomial coefficients from this solution for each segment
  // 3) Remove the position constraints from the intermediate vertices (still
  // fully constrained start and goal)
  // 4) Re-setup the problem with the new constraints. The position
  // constraints are now part of d_p the free constraints which are to be
  // optimized. (Fixed derivatives d_F gets smaller and d_P gets bigger)
  // 5) Get your new mapping matrix L (p = L*[d_f d_P]^T = A^(-1)*M*[d_f d_P]^T)
  // 6) Calculate your reordered endpoint-derivatives. d_all = L^(-1) * p_k
  // where p_k are the old coefficients from the original linear solution and
  // L the new remapping matrix
  // 7) Set the new free endpoint-derivatives d_p back in the linear solver.
  bool computeInitialSolutionWithoutPositionConstraints();

 private:
  // Holds the data for constraint evaluation, since these methods are
  // static.
  struct ConstraintData {
    PolynomialOptimizationNonLinear<N>* this_object;
    int derivative;
    double value;
  };

  // Objective function for the time-only version.
  // Input: segment_times = Segment times in the current iteration.
  // Input: gradient = Gradient of the objective function w.r.t. changes of
  // parameters.
  // We CANNOT compute the gradient analytically here.
  // --> Thus, only gradient-free optimization methods are possible.
  // Input: Custom data pointer = In our case, it's an ConstraintData object.
  // Output: Cost = based on the parameters passed in.
  static double objectiveFunctionTime(const std::vector<double>& segment_times,
                                      std::vector<double>& gradient,
                                      void* data);

  // Objective function for the version optimizing segment times and free
  // derivatives.
  // Input: optimization_variables = Optimization variables times in the
  // current iteration.
  // The variables (time, derivatives) are stacked as follows: [segment_times
  // derivatives_dim_0 ... derivatives_dim_N]
  // Input: gradient = Gradient of the objective function wrt. changes of
  // parameters.
  // We CANNOT compute the gradient analytically here.
  // --> Thus, only gradient free optimization methods are possible.
  // Input: data = Custom data pointer. In our case, it's an ConstraintData
  // object.
  // Output: Cost based on the parameters passed in.
  static double objectiveFunctionTimeAndConstraints(
      const std::vector<double>& optimization_variables,
      std::vector<double>& gradient, void* data);

  // Objective function for optimizing only the free endpoint-derivatives.
  // Input: optimization_variables = Optimization variables in the current
  // iteration.
  // The variables (derivatives) are stacked as follows: [derivatives_dim_0
  // ...  derivatives_dim_N]
  // Input: gradient = Gradient of the objective function wrt. changes of
  // parameters.
  // We CAN compute the gradient analytically here.
  // --> Thus, gradient-free and gradient-based optimization methods are
  // possible.
  // Input: data = Custom data pointer. In our case, it's an ConstraintData
  // object.
  // Output: Cost and gradients (only for gradient-based optimization) based
  // on the parameters passed in.
  static double objectiveFunctionFreeConstraints(
          const std::vector<double>& x, std::vector<double>& gradient,
          void* data);

  // Objective function for optimizing the free endpoint-derivatives and the
  // collision potential.
  // Input: optimization_variables = Optimization variables in the current
  // iteration.
  // The variables (derivatives) are stacked as follows: [derivatives_dim_0
  // ...  derivatives_dim_N]
  // Input: gradient = Gradient of the objective function wrt. changes of
  // parameters.
  // We CAN compute the gradient analytically here.
  // --> Thus, gradient-free and gradient-based optimization methods are
  // possible.
  // Input: data = Custom data pointer. In our case, it's an ConstraintData
  // object.
  // Output: Cost and gradients (only for gradient-based optimization) based
  // on the parameters passed in.
  static double objectiveFunctionFreeConstraintsAndCollision(
          const std::vector<double>& x, std::vector<double>& gradient,
          void* data);

  // Calculate the cost and gradients of the squared difference of the
  // derivative to be optimized.
  static double getCostAndGradientDerivative(
          std::vector<Eigen::VectorXd>* gradients, void* data);

  // Calculate the cost and gradients of the collision potential.
  static double getCostAndGradientCollision(
          std::vector<Eigen::VectorXd>* gradients, void* data);

  // Calculate the cost and gradient of the collision potential at the
  // current position. (See paper [3])
  static double getCostAndGradientPotentialESDF(
          const Eigen::VectorXd& position, Eigen::VectorXd* gradient,
          void* opt_data);

  // Calculate the numerical gradients of the collision potential.
  static void getNumericalGradientsCollision(
          std::vector<Eigen::VectorXd>* gradients, void* opt_data);

<<<<<<< HEAD
  // Calculate the numerical gradients of the cost of the soft constraints.
=======
  // Calculate the numerical gradients and the cost of the segment times.
  static double getCostAndGradientTime(
          std::vector<Eigen::VectorXd>* gradients, void* opt_data);

  // Calculate the numerical gradients and the cost of the soft constraints.
>>>>>>> 806744f4
  static double getCostAndGradientSoftConstraints(
          std::vector<Eigen::VectorXd>* gradients, void* opt_data);

  // Calculate the cost of the collision potential at a given distance to the
  // obstacle (ie. current distance to obstacle)
  double getCostPotential(double collision_distance);

  // Evaluates the maximum magnitude constraint at the current value of
  // the optimization variables.
  // All input parameters are ignored, all information is contained in data.
  static double evaluateMaximumMagnitudeConstraint(
      const std::vector<double>& optimization_variables,
      std::vector<double>& gradient, void* data);

  // Does the actual optimization work for the time-only version.
  int optimizeTime();

  // Does the actual optimization work for the full optimization version.
  int optimizeTimeAndFreeConstraints();

  // Does the actual optimization work for optimizing only the Free Constraints.
  int optimizeFreeConstraints();

  // Does the actual optimization work for optimizing the Free Constraints
  // with an objective function including a derivative term and the collision
  // potential.
  int optimizeFreeConstraintsAndCollision();

  // Evaluates the maximum magnitude constraints as soft constraints and
  // returns a cost, depending on the violation of the constraints.
  // cost_i = min(maximum_cost, exp(abs_violation_i / max_allowed_i * weight))
  //  cost = sum(cost_i)
  // Input: inequality_constraints = Vector of ConstraintData shared_ptrs,
  // describing the constraints.
  // Input: weight = Multiplicative weight of the constraint violation.
  // Input: maximum_cost = Upper bound of the cost. Necessary, since exp of a
  // high violation can end up in inf.
  // Output: Sum of the costs per constraint.
  double evaluateMaximumMagnitudeAsSoftConstraint(
      const std::vector<std::shared_ptr<ConstraintData> >&
          inequality_constraints,
      double weight, double maximum_cost = 1.0e12) const;

  // Computes the total trajectory time.
  static double computeTotalTrajectoryTime(
      const std::vector<double>& segment_times);

  // nlopt optimization object.
  std::shared_ptr<nlopt::opt> nlopt_;

  // Underlying linear optimization object.
  PolynomialOptimization<N> poly_opt_;

  // Parameters for the nonlinear optimzation.
  NonlinearOptimizationParameters optimization_parameters_;

  // Holds the data for evaluating inequality constraints.
  std::vector<std::shared_ptr<ConstraintData> > inequality_constraints_;

  OptimizationInfo optimization_info_;

  // Number of polynomials, e.g 3 for a 3D path.
  size_t dimension_;

  // The vertices of the trajectory
  Vertex::Vector vertices_;

  // Derivative to optimize
  int derivative_to_optimize_;

  // L = A_inv * M
  Eigen::MatrixXd L_;

  // Matrix for mapping a vector of polynomial coefficients of a function to
  // the polynomial coefficients of its derivative
  // [0 1 0 0 0 ...]              f_k(t) = a0 + a1*t + a2*t^2 + a3*t^3 + ...
  // [0 0 2 0 0 ...]          df_k(t)/dt =      a1   + 2*a2*t + 3*a3*t^2 + ...
  // [0 0 0 3 0 ...]                    with T = [t^0 t^1 t^2 t^3 t^4 ...]
  // [0 0 0 0 4 ...]            -->     f_k(t) = T * p_k
  // [  ...   ...  ]            --> df_k(t)/dt = T * V * p_k
  Eigen::MatrixXd V_;
  Eigen::MatrixXd V_all_segments_;

  // Signed Distance Field needed for optimizing the collision potential
  std::shared_ptr<sdf_tools::SignedDistanceField> sdf_;

  // Do we solve with or without position constraints for the vertices
  // betwenn start and goal?
  bool solve_with_position_constraint_;

  // Linear solution / Initial guess
  Trajectory trajectory_initial_;
  Trajectory trajectory_initial_after_removing_pos_;
  std::vector<Trajectory> all_trajectories_;

  std::vector<double> lower_bounds_;
  std::vector<double> upper_bounds_;
};

}  // namespace mav_trajectory_generation

namespace nlopt {
// Convenience function that turns nlopt's return values into something
// readable.
std::string returnValueToString(int return_value);
}  // namespace nlopt

#endif  // MAV_TRAJECTORY_GENERATION_POLYNOMIAL_OPTIMIZATION_NONLINEAR_H_

#include "mav_trajectory_generation/impl/polynomial_optimization_nonlinear_impl.h"<|MERGE_RESOLUTION|>--- conflicted
+++ resolved
@@ -265,10 +265,7 @@
     CHECK_NOTNULL(trajectory);
     Segment::Vector segments;
     trajectory_initial_after_removing_pos_.getSegments(&segments);
-<<<<<<< HEAD
-=======
     CHECK(!segments.empty());
->>>>>>> 806744f4
     trajectory->setSegments(segments);
   }
 
@@ -281,10 +278,7 @@
       Trajectory traj_i;
       Segment::Vector segments;
       all_trajectories_[i].getSegments(&segments);
-<<<<<<< HEAD
-=======
       CHECK(!segments.empty());
->>>>>>> 806744f4
       traj_i.setSegments(segments);
       trajectories->push_back(traj_i);
     }
@@ -419,15 +413,11 @@
   static void getNumericalGradientsCollision(
           std::vector<Eigen::VectorXd>* gradients, void* opt_data);
 
-<<<<<<< HEAD
-  // Calculate the numerical gradients of the cost of the soft constraints.
-=======
   // Calculate the numerical gradients and the cost of the segment times.
   static double getCostAndGradientTime(
           std::vector<Eigen::VectorXd>* gradients, void* opt_data);
 
   // Calculate the numerical gradients and the cost of the soft constraints.
->>>>>>> 806744f4
   static double getCostAndGradientSoftConstraints(
           std::vector<Eigen::VectorXd>* gradients, void* opt_data);
 
